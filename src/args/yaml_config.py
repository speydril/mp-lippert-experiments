import os

import yaml
from pydantic import BaseModel, Field
import sys

default_value = "<your value here>"


class YamlConfigModel(BaseModel):
    cache_dir: str = Field(
        default="cache",
        description="Directory to store larger temporary files like model checkpoints in",
    )
    wandb_api_key: str = Field(
        description="Your Weights and Biases API key. You can find it in your W&B account settings."
    )
    wandb_project_name: str = Field(description="Your W&B project name.")
    wandb_entity: str = Field(description="Your W&B entity name.")
    results_dir: str = Field(
        default="results", description="Output directory for experiment results"
    )
    ukbiobank_data_dir: str = Field(
        default="/dhc/projects/ukbiobank/derived/imaging/retinal_fundus/images_resized_224",
        description="Directory where UK Biobank data is stored",
    )
    # TODO: Generate masks and reference here
    ukbiobank_masks_dir: str = Field(
        default="<placeholder>",
        description="Directory where UK Biobank masks are stored",
    )
    refuge_dset_path: str = Field(
        default="/dhc/dsets/REFUGE/REFUGE", description="The path to retina dataset"
    )
    drive_dset_path: str = Field(
        default="/dhc/dsets/DRIVE/training", description="The path to the DRIVE dataset"
    )
<<<<<<< HEAD
    chasedb1_dset_path: str = Field(
        default="/dhc/dsets/ChaseDb1",
        description="The path to the CHASEDB1 dataset",
=======
    hrf_dset_path: str = Field(
        default="/dhc/dsets/HRF/", description="The path to the HRF dataset")
    stare_dset_path: str = Field(
        default="/dhc/dsets/STARE-Vessels", description="The path to the STARE dataset"
>>>>>>> 79789bac
    )


class YamlConfig:
    def __init__(self, config_path="config.yaml"):
        self.config_path = config_path
        self.config = self._load_config()

    def _load_config(self):
        if not os.path.exists(self.config_path):
            with open(self.config_path, "w") as f:
                print(
                    f"\nCreated a {self.config_path} file in project root. Please replace the autogenerated values in it."
                )
                for name, field in YamlConfigModel.__fields__.items():
                    f.write(
                        f"{name}: {field.default if field.default is not None else default_value}\n"
                    )
                sys.exit(0)
        with open(self.config_path, "r") as f:
            file_content = yaml.safe_load(f)
            try:
                return YamlConfigModel(**file_content)
            except Exception as e:
                raise Exception(
                    f"Error validating fields in config file {self.config_path}: \n{e}"
                )<|MERGE_RESOLUTION|>--- conflicted
+++ resolved
@@ -35,16 +35,13 @@
     drive_dset_path: str = Field(
         default="/dhc/dsets/DRIVE/training", description="The path to the DRIVE dataset"
     )
-<<<<<<< HEAD
     chasedb1_dset_path: str = Field(
         default="/dhc/dsets/ChaseDb1",
         description="The path to the CHASEDB1 dataset",
-=======
     hrf_dset_path: str = Field(
         default="/dhc/dsets/HRF/", description="The path to the HRF dataset")
     stare_dset_path: str = Field(
         default="/dhc/dsets/STARE-Vessels", description="The path to the STARE dataset"
->>>>>>> 79789bac
     )
 
 
