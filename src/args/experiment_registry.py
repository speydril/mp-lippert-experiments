--- conflicted
+++ resolved
@@ -1,9 +1,6 @@
 from typing import Type
-<<<<<<< HEAD
 from src.experiments.multi_ds_vessel_experiment import MultiDsVesselExperiment
-=======
 from src.experiments.hrf_experiment import HrfExperiment
->>>>>>> 79789bac
 from src.experiments.drive_experiment import DriveExperiment
 from src.experiments.refuge_experiment import RefugeExperiment
 from src.experiments.mnist_experiment import MnistExperiment
@@ -13,9 +10,6 @@
     "mnist": MnistExperiment,
     "refuge": RefugeExperiment,
     "drive": DriveExperiment,
-<<<<<<< HEAD
     "multi_ds_vessel": MultiDsVesselExperiment,
-=======
     "hrf": HrfExperiment,
->>>>>>> 79789bac
 }