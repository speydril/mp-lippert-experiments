--- conflicted
+++ resolved
@@ -1,9 +1,6 @@
 from typing import Type
-<<<<<<< HEAD
 from src.experiments.ukbiobank_experiment import UkBioBankExperiment
-=======
 from src.experiments.aria_experiment import ARIAExperiment
->>>>>>> 469166c2
 from src.experiments.resnet_filter_experiment import ResnetFilterExperiment
 from src.experiments.multi_ds_vessel_experiment import MultiDsVesselExperiment
 from src.experiments.hrf_experiment import HrfExperiment
@@ -19,9 +16,6 @@
     "multi_ds_vessel": MultiDsVesselExperiment,
     "hrf": HrfExperiment,
     "resnet_filter": ResnetFilterExperiment,
-<<<<<<< HEAD
     "uk_biobank_experiment": UkBioBankExperiment,
-=======
     "aria": ARIAExperiment,
->>>>>>> 469166c2
 }