--- conflicted
+++ resolved
@@ -23,15 +23,12 @@
     filter_scores_filepath: str = (
         "/dhc/groups/mp2024cl2/ukbiobank_filters/filter_predictions.csv"
     )
-<<<<<<< HEAD
     pseudo_labels_dir: Optional[str] = Field(
         default=None,
         description="Name of the the directory containing the pseudo labels to be filled into pattern <yaml_config.ukbiobank_masks_dir>/<pseudo_labels_dir>/generated_masks/[masks].png",
     )
-=======
-    mask_iteration: int = 0
     limit: Optional[int] = None
->>>>>>> 4b621070
+
 
 
 @dataclass
