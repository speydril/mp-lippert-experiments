--- conflicted
+++ resolved
@@ -27,19 +27,35 @@
             ]
         },
         {
-<<<<<<< HEAD
             "name": "Run.py filter model",
-=======
-            "name": "Run.py with drive",
->>>>>>> a54a201b
             "type": "debugpy",
             "request": "launch",
             "program": "${workspaceFolder}/run.py",
             "console": "integratedTerminal",
             "args": [
-<<<<<<< HEAD
                 "--experiment_id=resnet_filter",
-=======
+                "--sam_model=vit_b",
+                "--learning_rate=0.0003",
+                "--batch_size=3",
+                "--epochs=100",
+                "--weight_decay=1e-4",
+                "--early_stopping_patience=10",
+                "--visualize_n_segmentations=5",
+                "--gamma=0.85",
+                "--step_size=5",
+                "--best_model_metric=IoU",
+                "--minimize_best_model_metric=false",
+                "--prompt_encoder_checkpoint=/dhc/home/tobias.fiedler/mp-lippert-experiments/results/drive_experiment/2024-11-10_13#21#22/prompt_encoder.pt",
+                "--only_test=true"
+            ]
+        },
+        {
+            "name": "Run.py with drive",
+            "type": "debugpy",
+            "request": "launch",
+            "program": "${workspaceFolder}/run.py",
+            "console": "integratedTerminal",
+            "args": [
                 "--experiment_id=drive",
                 "--sam_model=vit_b",
                 "--learning_rate=0.0003",
@@ -54,8 +70,7 @@
                 "--minimize_best_model_metric=false",
                 "--prompt_encoder_checkpoint=/dhc/home/tobias.fiedler/mp-lippert-experiments/results/drive_experiment/2024-11-10_13#21#22/prompt_encoder.pt",
                 "--only_test=true"
->>>>>>> a54a201b
             ]
-        }
+        },
     ]
 }